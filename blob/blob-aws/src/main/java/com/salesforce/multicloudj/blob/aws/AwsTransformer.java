--- conflicted
+++ resolved
@@ -141,16 +141,12 @@
         List<Tag> tags = request.getTags().entrySet().stream()
                 .map(entry -> Tag.builder().key(entry.getKey()).value(entry.getValue()).build())
                 .collect(Collectors.toList());
-<<<<<<< HEAD
-
-=======
->>>>>>> f6004fb6
+
         PutObjectRequest.Builder builder = PutObjectRequest
                 .builder()
                 .bucket(getBucket())
                 .key(request.getKey())
                 .metadata(request.getMetadata())
-<<<<<<< HEAD
                 .tagging(Tagging.builder().tagSet(tags)
                 .build());
 
@@ -161,14 +157,12 @@
                 builder.storageClass(awsStorageClass);
             } catch (IllegalArgumentException e) {
                 throw new InvalidArgumentException("Invalid storage class: " + request.getStorageClass(), e);
-            }
-=======
-                .tagging(Tagging.builder().tagSet(tags).build());
+        }
+
 
         if (request.getKmsKeyId() != null && !request.getKmsKeyId().isEmpty()) {
             builder.serverSideEncryption("aws:kms")
                    .ssekmsKeyId(request.getKmsKeyId());
->>>>>>> f6004fb6
         }
 
         return builder.build();
