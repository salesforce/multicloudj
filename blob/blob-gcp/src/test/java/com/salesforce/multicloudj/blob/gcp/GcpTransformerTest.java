--- conflicted
+++ resolved
@@ -811,7 +811,6 @@
     }
 
     @Test
-<<<<<<< HEAD
     public void testToFilePaths_UploadRequest() throws IOException {
         // Create a temporary directory structure
         Path tempDir = Files.createTempDirectory("test-upload");
@@ -1096,8 +1095,6 @@
     }
 
     @Test
-=======
->>>>>>> f6004fb6
     public void testComputeRange_ZeroFileSize() {
         Pair<Long, Long> range = transformer.computeRange(0L, 0L, 0L);
         assertEquals(0L, range.getLeft().longValue());
@@ -1120,7 +1117,6 @@
 
     @Test
     public void testComputeRange_StartGreaterThanFileSize() {
-<<<<<<< HEAD
         Pair<Long, Long> range = transformer.computeRange(150L, 200L, 100L);
         assertEquals(150L, range.getLeft().longValue());
         assertEquals(201L, range.getRight().longValue());
@@ -1249,12 +1245,11 @@
         assertEquals(key, result.getName());
         assertEquals(metadata, result.getMetadata());
         assertNull(result.getStorageClass());
-=======
+
         // When start is greater than file size, should throw IllegalArgumentException
         IllegalArgumentException exception = assertThrows(IllegalArgumentException.class, () -> {
             transformer.computeRange(150L, 200L, 100L);
         });
         assertEquals("Start of range cannot be greater than file size: 150", exception.getMessage());
->>>>>>> f6004fb6
     }
 } 