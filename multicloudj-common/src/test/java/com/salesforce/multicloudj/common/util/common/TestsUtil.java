--- conflicted
+++ resolved
@@ -8,11 +8,8 @@
 import com.github.tomakehurst.wiremock.extension.StubMappingTransformer;
 import com.github.tomakehurst.wiremock.matching.BinaryEqualToPattern;
 import com.github.tomakehurst.wiremock.matching.ContentPattern;
-<<<<<<< HEAD
 import com.github.tomakehurst.wiremock.matching.EqualToPattern;
-=======
 import com.github.tomakehurst.wiremock.matching.MatchesJsonPathPattern;
->>>>>>> 64c785b9
 import com.github.tomakehurst.wiremock.matching.RegexPattern;
 import com.github.tomakehurst.wiremock.matching.RequestPattern;
 import com.github.tomakehurst.wiremock.recording.RecordSpecBuilder;
@@ -102,11 +99,8 @@
                 .gzipDisabled(true)
                 .useChunkedTransferEncoding(Options.ChunkedEncodingPolicy.NEVER)
                 .filenameTemplate("{{request.method}}-{{randomValue length=10}}.json")
-<<<<<<< HEAD
                 //.extensions(new TruncateRequestBodyTransformer()) // TODO: enable it after converting to plain text body in multipart uploads for tests
-=======
                 .extensions(extensions.toArray(new StubMappingTransformer[0]))
->>>>>>> 64c785b9
                 .enableBrowserProxying(true));
         wireMockServer.start();
     }
